import threading
import logging
import sys
import traceback
from lpdm_event import LpdmTtieEvent, LpdmPowerEvent, LpdmPriceEvent, LpdmInitEvent, LpdmKillEvent, \
    LpdmConnectDeviceEvent, LpdmAssignGridControllerEvent, LpdmRunTimeErrorEvent, \
    LpdmCapacityEvent
from simulation_logger import message_formatter

class DeviceThread(threading.Thread):
    def __init__(self, group=None, target=None, name=None, args=(), kwargs=None, verbose=None,
            device_id=None, DeviceClass=None, device_config=None, queue=None, supervisor_queue=None):
        threading.Thread.__init__(self, group=group, target=target, name=name, verbose=verbose)
        self.args = args
        self.kwargs = kwargs

        self.device_id = device_id
        self.DeviceClass = DeviceClass
        self.device_config = device_config
        self.queue = queue
        self.supervisor_queue = supervisor_queue
        self.device = None

        self.logger = logging.getLogger("lpdm")

    def build_message(self, message="", tag="", value=""):
        """Build the log message string"""
        return message_formatter.build_message(
            message=message,
            tag=tag,
            value=value,
            time_seconds=None,
            device_id="device_thread"
        )

    def run(self):
        self.logger.debug("run the device thread for device id {}".format(self.device_id))

        the_event = None
        # loop until a kill event is received
        while not isinstance(the_event, LpdmKillEvent):
            self.logger.debug("wait for the next event...")
            the_event = self.queue.get()
            self.logger.debug('device has waken up')
            is_error = False

            try:
                if isinstance(the_event, LpdmInitEvent):
                    self.logger.debug("found an init event {}".format(the_event))
                    self.init_device()
<<<<<<< HEAD
=======
                elif isinstance(the_event, LpdmTtieEvent):
                    self.logger.debug("found lpdm ttie event {}".format(the_event))
                    self.device.on_time_change(the_event.value)
                elif isinstance(the_event, LpdmPowerEvent):
                    self.logger.debug("found lpdm power event {}".format(the_event))
                    self.device.on_power_change(
                        source_device_id=the_event.source_device_id,
                        target_device_id=the_event.target_device_id,
                        time=the_event.time,
                        new_power=the_event.value
                    )
                elif isinstance(the_event, LpdmPriceEvent):
                    self.logger.debug("found lpdm price event {}".format(the_event))
                    self.device.on_price_change(
                        source_device_id=the_event.source_device_id,
                        target_device_id=the_event.target_device_id,
                        time=the_event.time,
                        new_price=the_event.value
                    )
                elif isinstance(the_event, LpdmCapacityEvent):
                    self.logger.debug(
                        self.build_message("calling on_capacity_change {}".format(the_event))
                    )
                    self.device.on_capacity_change(
                        the_event.source_device_id,
                        the_event.target_device_id,
                        the_event.time,
                        the_event.value
                    )
                elif isinstance(the_event, LpdmConnectDeviceEvent):
                    self.logger.debug("found lpdm connect device event {}".format(the_event))
                    self.device.add_device(the_event.device_id, the_event.DeviceClass)
                elif isinstance(the_event, LpdmAssignGridControllerEvent):
                    self.logger.debug("found lpdm connect device event {}".format(the_event))
                    self.device.assign_grid_controller(the_event.grid_controller_id)
                elif isinstance(the_event, LpdmKillEvent):
                    self.device.finish()
                    self.logger.debug("found a ldpm kill event {}".format(the_event))
>>>>>>> 05766dc9
                else:
                    if the_event:
                        self.device.process_supervisor_event(the_event)
                self.logger.debug("task finished")
                self.queue.task_done()
            except Exception as e:
                is_error = True
                with open("/tmp/error", "a") as f:
                    f.write(str(the_event) + "\n")
                exc_type, exc_value, exc_traceback = sys.exc_info()
                tb = traceback.format_exception(exc_type, exc_value, exc_traceback)
                self.logger.error("\n".join(tb))
                self.supervisor_queue.put(LpdmRunTimeErrorEvent("\n".join(tb)))
                self.queue.task_done()

            if not is_error:
                with open("/tmp/success", "a") as f:
                    f.write(str(the_event) + "\n")


    def init_device(self):
        """initialize the device"""
        self.add_callbacks_to_config(self.device_config)
        self.device = self.DeviceClass(self.device_config)
        self.device.init()

    def add_callbacks_to_config(self, config):
        """add the callback functions for power, price, ttie to the device configuration"""
        self.logger.debug("add the device callbacks for power, price, and ttie")
        config["broadcast_new_power"] = self.callback_new_power
        config["broadcast_new_price"] = self.callback_new_price
        config["broadcast_new_ttie"] = self.callback_new_ttie
        config["broadcast_new_capacity"] = self.callback_new_capacity

    def callback_new_power(self, source_device_id, target_device_id, time_value, value):
        """broadcast a power change"""
        self.logger.debug("message: power change event received")
        self.supervisor_queue.put(
            LpdmPowerEvent(source_device_id, target_device_id, time_value, value)
        )

    def callback_new_price(self, source_device_id, target_device_id, time_value, value):
        """broadcast  price change"""
        self.logger.debug("device: {}, message: Price change event received ({}, {}, {}, {})".format(
            self.device_id, source_device_id, target_device_id, time_value, value
        ))
        self.supervisor_queue.put(
            LpdmPriceEvent(source_device_id, target_device_id, time_value, value)
        )

    def callback_new_ttie(self, device_id, value):
        """register a new ttie for a device"""
        self.logger.debug("received new ttie {} - {}".format(device_id, value))
        self.supervisor_queue.put(LpdmTtieEvent(target_device_id=device_id, value=value))

    def callback_new_capacity(self, source_device_id, target_device_id, time_value, value):
        """register a new capacity for a device"""
        self.logger.debug("received new capacity {} - {}".format(source_device_id, value))
        self.supervisor_queue.put(
            LpdmCapacityEvent(source_device_id, target_device_id, time_value, value)
        )
<|MERGE_RESOLUTION|>--- conflicted
+++ resolved
@@ -48,47 +48,6 @@
                 if isinstance(the_event, LpdmInitEvent):
                     self.logger.debug("found an init event {}".format(the_event))
                     self.init_device()
-<<<<<<< HEAD
-=======
-                elif isinstance(the_event, LpdmTtieEvent):
-                    self.logger.debug("found lpdm ttie event {}".format(the_event))
-                    self.device.on_time_change(the_event.value)
-                elif isinstance(the_event, LpdmPowerEvent):
-                    self.logger.debug("found lpdm power event {}".format(the_event))
-                    self.device.on_power_change(
-                        source_device_id=the_event.source_device_id,
-                        target_device_id=the_event.target_device_id,
-                        time=the_event.time,
-                        new_power=the_event.value
-                    )
-                elif isinstance(the_event, LpdmPriceEvent):
-                    self.logger.debug("found lpdm price event {}".format(the_event))
-                    self.device.on_price_change(
-                        source_device_id=the_event.source_device_id,
-                        target_device_id=the_event.target_device_id,
-                        time=the_event.time,
-                        new_price=the_event.value
-                    )
-                elif isinstance(the_event, LpdmCapacityEvent):
-                    self.logger.debug(
-                        self.build_message("calling on_capacity_change {}".format(the_event))
-                    )
-                    self.device.on_capacity_change(
-                        the_event.source_device_id,
-                        the_event.target_device_id,
-                        the_event.time,
-                        the_event.value
-                    )
-                elif isinstance(the_event, LpdmConnectDeviceEvent):
-                    self.logger.debug("found lpdm connect device event {}".format(the_event))
-                    self.device.add_device(the_event.device_id, the_event.DeviceClass)
-                elif isinstance(the_event, LpdmAssignGridControllerEvent):
-                    self.logger.debug("found lpdm connect device event {}".format(the_event))
-                    self.device.assign_grid_controller(the_event.grid_controller_id)
-                elif isinstance(the_event, LpdmKillEvent):
-                    self.device.finish()
-                    self.logger.debug("found a ldpm kill event {}".format(the_event))
->>>>>>> 05766dc9
                 else:
                     if the_event:
                         self.device.process_supervisor_event(the_event)
